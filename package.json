{
  "name": "smartling-api-sdk-nodejs",
  "version": "2.21.1",
  "description": "Package for Smartling API",
  "main": "built/index.js",
  "engines": {
    "node": ">=18"
  },
  "scripts": {
    "build:dev": "rm -rf built && tsc --p tsconfig.dev.json && cp -R package.json built",
    "build": "rm -rf built && tsc && cp -R package.json built",
    "pretest": "eslint . --ext .ts",
    "test": "npm run build:dev && nyc mocha --reporter mocha-junit-reporter --recursive built/test/**/*.spec.js",
    "test:dev": "npm run build:dev && nyc mocha --recursive built/test/**/*.spec.js"
  },
  "repository": {
    "type": "git",
    "url": "git+ssh://git@github.com/Smartling/api-sdk-nodejs.git"
  },
  "keywords": [
    "smartling",
    "api-sdk"
  ],
  "author": "Smartling, Inc.",
  "license": "ISC",
  "bugs": {
    "url": "https://github.com/Smartling/api-sdk-nodejs/issues"
  },
  "homepage": "https://github.com/Smartling/api-sdk-nodejs#readme",
  "dependencies": {
    "@types/mocha": "^9.0.0",
    "@types/node": "^18.19.115",
    "cross-fetch": "^3.1.4",
    "default-user-agent": "^1.0.0",
    "form-data": "^4.0.4",
    "merge-deep": "^3.0.3",
    "querystring": "^0.2.1",
<<<<<<< HEAD
    "string-to-file-stream": "^2.0.0"
=======
    "string-to-file-stream": "^2.0.0",
    "typescript": "^4.3.5",
    "semver": "^5.7.2"
>>>>>>> e9180d39
  },
  "devDependencies": {
    "@typescript-eslint/eslint-plugin": "^4.29.0",
    "@typescript-eslint/parser": "^4.29.0",
    "ansi-regex": "^5.0.1",
    "babel-eslint": "^10.1.0",
    "eslint": "^7.31.0",
    "eslint-config-airbnb": "^16.1.0",
    "eslint-plugin-flowtype": "^2.41.0",
    "eslint-plugin-fp": "^2.3.0",
    "eslint-plugin-import": "^2.8.0",
    "eslint-plugin-jsx-a11y": "^6.0.3",
    "eslint-plugin-promise": "^3.6.0",
    "eslint-plugin-react": "^7.10.0",
    "mocha": "^10.0.0",
    "mocha-junit-reporter": "^2.0.2",
    "nyc": "^17.1.0",
    "sinon": "^11.1.2",
    "ts-mocha": "^10.0.0",
<<<<<<< HEAD
    "typescript": "^4.9.5"
=======
    "braces": "^3.0.3",
    "json5": "^1.0.2"
>>>>>>> e9180d39
  },
  "nyc": {
    "reporter": [
      "lcov"
    ]
  }
}<|MERGE_RESOLUTION|>--- conflicted
+++ resolved
@@ -35,13 +35,9 @@
     "form-data": "^4.0.4",
     "merge-deep": "^3.0.3",
     "querystring": "^0.2.1",
-<<<<<<< HEAD
-    "string-to-file-stream": "^2.0.0"
-=======
     "string-to-file-stream": "^2.0.0",
     "typescript": "^4.3.5",
     "semver": "^5.7.2"
->>>>>>> e9180d39
   },
   "devDependencies": {
     "@typescript-eslint/eslint-plugin": "^4.29.0",
@@ -61,12 +57,9 @@
     "nyc": "^17.1.0",
     "sinon": "^11.1.2",
     "ts-mocha": "^10.0.0",
-<<<<<<< HEAD
     "typescript": "^4.9.5"
-=======
     "braces": "^3.0.3",
     "json5": "^1.0.2"
->>>>>>> e9180d39
   },
   "nyc": {
     "reporter": [
