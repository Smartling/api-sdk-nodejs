{
  "name": "api-sdk-nodejs",
<<<<<<< HEAD
  "version": "1.4.21",
=======
  "version": "1.5.0",
>>>>>>> c0b2fc16
  "description": "Package for Smartling API",
  "main": "built/index.js",
  "scripts": {
    "build:dev": "rm -rf built && tsc --p tsconfig.dev.json && cp -R package.json built",
    "build": "rm -rf built && tsc && cp -R package.json built",
    "pretest": "eslint .",
    "test": "npm run build:dev && nyc mocha --reporter mocha-junit-reporter --recursive built/test/**/*.spec.js",
    "test:dev": "npm run build:dev && nyc mocha --recursive built/test/**/*.spec.js"
  },
  "repository": {
    "type": "git",
    "url": "git+ssh://git@github.com/Smartling/api-sdk-nodejs.git"
  },
  "keywords": [
    "smartling",
    "api-sdk"
  ],
  "author": "Smartling, Inc.",
  "license": "ISC",
  "bugs": {
    "url": "https://github.com/Smartling/api-sdk-nodejs/issues"
  },
  "homepage": "https://github.com/Smartling/api-sdk-nodejs#readme",
  "publishConfig": {
    "registry": "https://artifactory-vpc.smartling.net/artifactory/api/npm/local-nodejs-connectors"
  },
  "dependencies": {
    "typescript": "^3.8.3",
    "@types/node": "^13.9.1",
    "default-user-agent": "~1",
    "form-data": "~2",
    "merge-deep": "^3.0.2",
    "node-fetch": "~2",
    "querystring": "^0.2.0"
  },
  "devDependencies": {
    "@smartling/eslint-config-smartling": "^1.2.3",
    "@types/mocha": "^7.0.2",
    "eslint": "^4.19.1",
    "eslint-plugin-fp": "^2.3.0",
    "eslint-plugin-import": "^2.12.0",
    "eslint-plugin-security": "^1.4.0",
    "mocha": "^5.2.0",
    "mocha-junit-reporter": "^1.17.0",
    "nyc": "^12.0.2",
    "sinon": "^6.1.2"
  },
  "nyc": {
    "reporter": [
      "lcov"
    ]
  }
}<|MERGE_RESOLUTION|>--- conflicted
+++ resolved
@@ -1,10 +1,6 @@
 {
   "name": "api-sdk-nodejs",
-<<<<<<< HEAD
-  "version": "1.4.21",
-=======
-  "version": "1.5.0",
->>>>>>> c0b2fc16
+  "version": "1.5.1",
   "description": "Package for Smartling API",
   "main": "built/index.js",
   "scripts": {
